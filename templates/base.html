--- conflicted
+++ resolved
@@ -461,13 +461,8 @@
                 </div>
                 <nav style="display: flex; gap: 20px; font-size: 14px;">
                     <a href="/channels" style="color: #555; text-decoration: none; padding: 10px 16px; border-radius: 8px; transition: all 0.3s; font-weight: 500; border: 1px solid #e0e0e0;">📺 Channels</a>
-<<<<<<< HEAD
                     <a href="/snippets" style="color: #555; text-decoration: none; padding: 10px 16px; border-radius: 8px; transition: all 0.3s; font-weight: 500; border: 1px solid #e0e0e0;">✂️ Snippets</a>
-                    <a href="/storage" style="color: #555; text-decoration: none; padding: 10px 16px; border-radius: 8px; transition: all 0.3s; font-weight: 500; border: 1px solid #e0e0e0;">📊 Storage</a>
-=======
-                    <a href="/snippets" style="color: #555; text-decoration: none; padding: 10px 16px; border-radius: 8px; transition: all 0.3s; font-weight: 500; border: 1px solid #e0e0e0;">💾 Snippets</a>
                     <a href="/videos" style="color: #555; text-decoration: none; padding: 10px 16px; border-radius: 8px; transition: all 0.3s; font-weight: 500; border: 1px solid #e0e0e0;">🎬 Videos</a>
->>>>>>> eb04f853
                 </nav>
             </div>
         </div>
